from setuptools import setup

setup(
    name='limitlessled',
<<<<<<< HEAD
    version='1.0.10',
=======
    version='1.1.0',
>>>>>>> c8cb71bb
    description='Control LimitlessLED products.',
    url='https://github.com/happyleavesaoc/python-limitlessled/',
    license='MIT',
    author='happyleaves',
    author_email='happyleaves.tfr@gmail.com',
    packages=['limitlessled', 'limitlessled.group', 'limitlessled.group.commands'],
    install_requires=[],
    classifiers=[
        'License :: OSI Approved :: MIT License',
        'Operating System :: OS Independent',
        'Programming Language :: Python :: 3',
    ]
)<|MERGE_RESOLUTION|>--- conflicted
+++ resolved
@@ -2,11 +2,7 @@
 
 setup(
     name='limitlessled',
-<<<<<<< HEAD
-    version='1.0.10',
-=======
     version='1.1.0',
->>>>>>> c8cb71bb
     description='Control LimitlessLED products.',
     url='https://github.com/happyleavesaoc/python-limitlessled/',
     license='MIT',
